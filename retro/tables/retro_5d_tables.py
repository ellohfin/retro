--- conflicted
+++ resolved
@@ -34,7 +34,6 @@
 from itertools import product
 from os.path import abspath, dirname
 import sys
-import time
 
 import numpy as np
 
@@ -116,27 +115,20 @@
         `ckv_sigma_deg` could necessitate higher `num_phi_samples` to get an
         accurate "smearing."
 
-    template_library : shape-(n_templates, n_dir_theta, n_dir_deltaphi) array
-        Containing the directionality templates for compressed tables
-
     """
     def __init__(
             self, table_kind, geom, rde, noise_rate_hz, angsens_model,
             compute_t_indep_exp, use_directionality, norm_version,
-            num_phi_samples=None, ckv_sigma_deg=None, template_library=None,
+            num_phi_samples=None, ckv_sigma_deg=None
         ):
         self.angsens_poly, self.avg_angsens = load_angsens_model(angsens_model)
         self.angsens_model = angsens_model
         self.compute_t_indep_exp = compute_t_indep_exp
         self.table_kind = table_kind
 
-        self.tbl_is_raw = table_kind in ['raw_uncompr']#, 'raw_templ_compr']
-        self.tbl_is_ckv = table_kind in ['ckv_uncompr']#, 'ckv_templ_compr']
+        self.tbl_is_raw = table_kind in ['raw_uncompr', 'raw_templ_compr']
+        self.tbl_is_ckv = table_kind in ['ckv_uncompr', 'ckv_templ_compr']
         self.tbl_is_templ_compr = table_kind in ['raw_templ_compr', 'ckv_templ_compr']
-
-        if self.tbl_is_templ_compr:
-            assert(template_library is not None), 'template library is needed to sue compressed table'
-        self.template_library = template_library
 
         if self.tbl_is_raw:
             from retro.tables.clsim_tables import load_clsim_table_minimal
@@ -153,12 +145,6 @@
             self.usable_table_slice = (slice(None),)*5
             self.t_indep_table_name = 't_indep_ckv_table'
             self.table_name = 'ckv_table'
-        elif self.tbl_is_templ_compr:
-            from retro.tables.ckv_tables_compr import load_ckv_table_compr
-            self.table_loader_func = load_ckv_table_compr
-            self.usable_table_slice = (slice(None),)*3
-            self.t_indep_table_name = 't_indep_ckv_table'
-            self.table_name = 'ckv_template_map'
 
         assert len(geom.shape) == 3
         self.geom = geom
@@ -262,8 +248,7 @@
             compute_t_indep_exp=self.compute_t_indep_exp,
             use_directionality=self.use_directionality,
             num_phi_samples=self.num_phi_samples,
-            ckv_sigma_deg=self.ckv_sigma_deg,
-            template_library=self.template_library,
+            ckv_sigma_deg=self.ckv_sigma_deg
         )
         if self.pexp_func is None:
             self.pexp_func = pexp_5d
@@ -279,16 +264,16 @@
             table['table_norm'],
         )
 
-        #if self.tbl_is_templ_compr:
-        #    table_tup += (table['table_map'],)
+        if self.tbl_is_templ_compr:
+            table_tup += (table['table_map'],)
 
         if self.compute_t_indep_exp:
             table_tup += (
                 table[self.t_indep_table_name],
                 table['t_indep_table_norm']
             )
-            #if self.tbl_is_templ_compr:
-            #    table_tup += (table['t_indep_table_map'],)
+            if self.tbl_is_templ_compr:
+                table_tup += (table['t_indep_table_map'],)
 
         for sd_idx in sd_indices:
             self.tables[sd_idx] = table_tup
@@ -320,54 +305,16 @@
         tot_sum_log_at_hit_times : float64
 
         """
-<<<<<<< HEAD
-        # `string` and `dom` are 1-indexed but array indices are 0-indexed
-        string_idx = string - 1
-        dom_idx = dom - 1
-        if not self.operational_doms[string_idx, dom_idx]:
-            return np.float64(0.0), np.zeros_like(hit_times, dtype=np.float64)
-
-        dom_coord = self.geom[string_idx, dom_idx]
-        dom_quantum_efficiency = self.quantum_efficiency[string_idx, dom_idx]
-
-        if self.string_aggregation is AGG_STR_ALL:
-            string = STR_ALL
-        elif self.string_aggregation is AGG_STR_SUBDET:
-            if string < 79:
-                string = STR_IC
-            else:
-                string = STR_DC
-
-        if self.depth_aggregation:
-            dom = DOM_ALL
-
-        table_tup = self.tables[(string, dom)]
-
-        start_t = time.time()
-        exp_p_at_all_times, exp_p_at_hit_times = self.pexp_func(
-=======
         dom_info = self.dom_info[sd_idx]
         table_tup = self.tables[sd_idx]
         sum_at_all_times, tot_sum_log_at_hit_times = self.pexp_func(
->>>>>>> fbc31ab7
             sources,
             hits,
             dom_info,
             time_window,
             *table_tup
         )
-<<<<<<< HEAD
-        print('pexp time : %.5f'%(time.time() - start_t))
-
-        if include_noise:
-            dom_noise_rate_per_ns = self.noise_rate_per_ns[string_idx, dom_idx]
-            exp_p_at_hit_times += dom_noise_rate_per_ns
-            exp_p_at_all_times += dom_noise_rate_per_ns * time_window
-
-        return exp_p_at_all_times, exp_p_at_hit_times
-=======
         return sum_at_all_times, tot_sum_log_at_hit_times
->>>>>>> fbc31ab7
 
 
 def get_table_norm(
