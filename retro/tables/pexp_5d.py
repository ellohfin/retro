# -*- coding: utf-8 -*-
# pylint: disable=wrong-import-position, too-many-locals, consider-using-enumerate

"""
Function to generate the funciton for finding expected number of photons to
survive from a 5D CLSim table.
"""

from __future__ import absolute_import, division, print_function

__all__ = ['MACHINE_EPS', 'generate_pexp_and_llh_functions']

__author__ = 'P. Eller, J.L. Lanfranchi'
__license__ = '''Copyright 2017 Philipp Eller and Justin L. Lanfranchi

Licensed under the Apache License, Version 2.0 (the "License");
you may not use this file except in compliance with the License.
You may obtain a copy of the License at

    http://www.apache.org/licenses/LICENSE-2.0

Unless required by applicable law or agreed to in writing, software
distributed under the License is distributed on an "AS IS" BASIS,
WITHOUT WARRANTIES OR CONDITIONS OF ANY KIND, either express or implied.
See the License for the specific language governing permissions and
limitations under the License.'''

from collections import OrderedDict
import math
from os.path import abspath, dirname
import sys
import time

import numpy as np

if __name__ == '__main__' and __package__ is None:
    RETRO_DIR = dirname(dirname(dirname(abspath(__file__))))
    if RETRO_DIR not in sys.path:
        sys.path.append(RETRO_DIR)
from retro import DFLT_NUMBA_JIT_KWARGS, numba_jit
from retro.const import SPEED_OF_LIGHT_M_PER_NS, SRC_OMNI, SRC_CKV_BETA1
from retro.utils.geom import generate_digitizer
from retro.hypo.discrete_cascade_kernels import SCALING_CASCADE_ENERGY


MACHINE_EPS = 1e-10

<<<<<<< HEAD

def generate_pexp_and_llh_functions(
    dom_tables,
    tdi_tables=None,
    tdi_metas=None,
=======
#maximum radius to consider
MAX_RAD_SQ = 500**2


# choices are 0:'gradient', 1:'newton' and 2:'binary'
CASCADE_MINIMIZER = 2

# choices are 0:'linear', 1:'log'
PEGLEG_LOOP = 0


def generate_pexp_5d_function(
    table,
    table_kind,
    t_is_residual_time,
    compute_t_indep_exp,
    compute_unhit_doms,
    use_directionality,
    num_phi_samples=None,
    ckv_sigma_deg=None,
    template_library=None,
>>>>>>> 37f6c950
):
    """Generate a numba-compiled function for computing expected photon counts
    at a DOM, where the table's binning info is used to pre-compute various
    constants for the compiled function to use.

    Parameters
    ----------
    dom_tables : Retro5DTables
        Fully-loaded set of single-DOM tables (time-dependent and, if no `tdi_tables`,
        time-independent)

    tdi_tables : sequence of 1 or 2 arrays, optional
        Time- and DOM-independent tables.

    tdi_metas : sequence of 1 or 2 mappings, optional
        If provided, sequence must contain two mappings where the first
        corresponds to the finely-binned TDI table and the second corresponds
        to the coarsely-binned table (the first table takes precedence over the
        second for looking up sources). Each of the mappings must contain keys
        "bin_edges", itself a mapping containing "x", "y", "z", "costhetadir",
        and "phidir"; values of these are arrays of the bin edges in each of
        these dimensions. "costhetadir" must span [-1, 1] (inclusive) and
        "phidir" must span [-pi, pi] inclusive). All edges must be strictly
        monotonic and increasing.

    Returns
    -------
    pexp : callable
        Function to find detected-photon expectations given a hypothesis

    get_llh : callable

    meta : OrderedDict
        Parameters, including the binning, that uniquely identify what the
        capabilities of the returned `pexp`. (Use this to eliminate
        redundant pexp functions.)

    """
    if tdi_tables is None:
        tdi_tables = ()
    if tdi_metas is None:
        tdi_metas = ()

    tbl_is_ckv = dom_tables.table_kind in ['ckv_uncompr', 'ckv_templ_compr']
    tbl_is_templ_compr = dom_tables.table_kind in ['raw_templ_compr', 'ckv_templ_compr']
    if not tbl_is_ckv:
        raise NotImplementedError('Only Ckv tables are implemented.')

    # TODO: sanity checks that all TDI metadata is compatible with DOM tables
    for tdi_meta in tdi_metas:
        assert tdi_meta['bin_edges']['phidir'][0] == -np.pi
        assert tdi_meta['bin_edges']['phidir'][-1] == np.pi

    meta = OrderedDict()
    meta['table_kind'] = dom_tables.table_kind
    meta['table_binning'] = OrderedDict()
    for key in (
        'r_bin_edges', 'costhetadir_bin_edges', 't_bin_edges', 'costhetadir_bin_edges',
        'deltaphidir_bin_edges'
    ):
        meta['table_binning'][key] = dom_tables.table_meta[key]

    meta['tdi'] = tdi_metas
    if len(tdi_tables) == 1:
        tdi_tables = (tdi_tables[0], tdi_tables[0])

    # NOTE: For now, we only support absolute value of deltaphidir (which
    # assumes azimuthal symmetry). In future, this could be revisited (and then
    # the abs(...) applied before binning in the pexp code will have to be
    # removed or replaced with behavior that depend on the range of the
    # deltaphidir_bin_edges).
    assert dom_tables.table_meta['deltaphidir_bin_edges'][0] == 0, 'only abs(deltaphidir) supported'
    assert dom_tables.table_meta['deltaphidir_bin_edges'][-1] == np.pi

    # -- Define things used by `pexp*` closures defined below -- #

    # Constants
<<<<<<< HEAD
    rsquared_max = np.max(dom_tables.table_meta['r_bin_edges'])**2
    t_max = np.max(dom_tables.table_meta['t_bin_edges'])
    recip_max_group_vel = dom_tables.table_meta['group_refractive_index'] / SPEED_OF_LIGHT_M_PER_NS
=======
    rsquared_max = min(np.max(table['r_bin_edges'])**2, MAX_RAD_SQ)
    last_costhetadir_bin_idx = len(table['costhetadir_bin_edges']) - 2
    last_deltaphidir_bin_idx = len(table['deltaphidir_bin_edges']) - 2
    t_max = np.max(table['t_bin_edges'])
    recip_max_group_vel = table['group_refractive_index'] / SPEED_OF_LIGHT_M_PER_NS
>>>>>>> 37f6c950

    # Digitization functions for each binning dimension
    digitize_r = generate_digitizer(
        dom_tables.table_meta['r_bin_edges'],
        clip=True
    )
    digitize_costheta = generate_digitizer(
        dom_tables.table_meta['costheta_bin_edges'],
        clip=True
    )
    digitize_t = generate_digitizer(
        dom_tables.table_meta['t_bin_edges'],
        clip=True
    )
    digitize_costhetadir = generate_digitizer(
        dom_tables.table_meta['costhetadir_bin_edges'],
        clip=True
    )
    digitize_deltaphidir = generate_digitizer(
        dom_tables.table_meta['deltaphidir_bin_edges'],
        clip=True
    )

    num_tdi_tables = len(tdi_metas)
    if num_tdi_tables == 0:
        # Numba needs an object that it can determine type of
        tdi_tables = 0
    else:
        x_edges = tdi_metas[0]['bin_edges']['x']
        y_edges = tdi_metas[0]['bin_edges']['y']
        z_edges = tdi_metas[0]['bin_edges']['z']
        tdi0_xmin, tdi0_xmax = x_edges[[0, -1]]
        tdi0_ymin, tdi0_ymax = y_edges[[0, -1]]
        tdi0_zmin, tdi0_zmax = z_edges[[0, -1]]
        digitize_tdi0_x = generate_digitizer(x_edges, clip=True)
        digitize_tdi0_y = generate_digitizer(y_edges, clip=True)
        digitize_tdi0_z = generate_digitizer(z_edges, clip=True)
        digitize_tdi0_costhetadir = generate_digitizer(
            tdi_metas[0]['bin_edges']['costhetadir'], clip=True
        )
        digitize_tdi0_phidir = generate_digitizer(
            tdi_metas[0]['bin_edges']['phidir'], clip=True
        )

<<<<<<< HEAD
        if num_tdi_tables == 1:
            idx = 0
        elif num_tdi_tables == 2:
            idx = 1
        else:
            raise ValueError(
                'Can only handle 0, 1, or 2 TDI tables; got {}'
                .format(num_tdi_tables)
            )

        x_edges = tdi_metas[idx]['bin_edges']['x']
        y_edges = tdi_metas[idx]['bin_edges']['y']
        z_edges = tdi_metas[idx]['bin_edges']['z']
        tdi1_xmin, tdi1_xmax = x_edges[[0, -1]]
        tdi1_ymin, tdi1_ymax = y_edges[[0, -1]]
        tdi1_zmin, tdi1_zmax = z_edges[[0, -1]]
        digitize_tdi1_x = generate_digitizer(x_edges, clip=True)
        digitize_tdi1_y = generate_digitizer(y_edges, clip=True)
        digitize_tdi1_z = generate_digitizer(z_edges, clip=True)
        digitize_tdi1_costhetadir = generate_digitizer(
            tdi_metas[idx]['bin_edges']['costhetadir'], clip=True
        )
        digitize_tdi1_phidir = generate_digitizer(
            tdi_metas[idx]['bin_edges']['phidir'], clip=True
        )

    dom_tables_ = dom_tables

    dom_tables = dom_tables_.tables
    dom_table_norms = dom_tables_.table_norms
    dom_tables_template_library = dom_tables_.template_library
    t_indep_dom_tables = dom_tables_.t_indep_tables
    t_indep_dom_table_norms = dom_tables_.t_indep_table_norms
    t_is_residual_time = dom_tables_.t_is_residual_time

    if not isinstance(dom_tables, np.ndarray):
        dom_tables = np.stack(dom_tables, axis=0)
        print('dom_tables.shape:', dom_tables.shape)
    if not isinstance(dom_table_norms, np.ndarray):
        dom_table_norms = np.stack(dom_table_norms, axis=0)
        print('dom_table_norms.shape:', dom_table_norms.shape)
    if not isinstance(t_indep_dom_tables, np.ndarray):
        t_indep_dom_tables = np.stack(t_indep_dom_tables, axis=0)
        print('t_indep_dom_tables.shape:', t_indep_dom_tables.shape)
    if not isinstance(t_indep_dom_table_norms, np.ndarray):
        t_indep_dom_table_norms = np.stack(t_indep_dom_table_norms, axis=0)
        print('t_indep_dom_table_norms.shape:', t_indep_dom_table_norms.shape)

    dom_tables.flags.writeable = False
    dom_table_norms.flags.writeable = False
    dom_tables_template_library.flags.writeable = False
    t_indep_dom_tables.flags.writeable = False
    t_indep_dom_table_norms.flags.writeable = False
=======
    # to sample for DOM jitter etc
    jitter_dt = np.arange(-10,11,2)
    #jitter_dt =  np.array([-2, -1.5, -1, -0.5, 0, 0.5, 1, 1.5, 2])
    #jitter_dt =  np.array([0])
    jitter_weights = stats.norm.pdf(jitter_dt, 0, 5)
    jitter_weights /= np.sum(jitter_weights)
>>>>>>> 37f6c950

    # Indexing functions for table types omni / directional lookups
    if tbl_is_templ_compr:
        @numba_jit(**DFLT_NUMBA_JIT_KWARGS)
        def table_lookup_mean(
            tables, table_idx, r_bin_idx, costheta_bin_idx, t_bin_idx
        ): # pylint: disable=missing-docstring
            templ = tables[table_idx][r_bin_idx, costheta_bin_idx, t_bin_idx]
            return templ['weight'] / dom_tables_template_library[templ['index']].size

        @numba_jit(**DFLT_NUMBA_JIT_KWARGS)
        def table_lookup(
            tables, table_idx, r_bin_idx, costheta_bin_idx, t_bin_idx,
            costhetadir_bin_idx, deltaphidir_bin_idx
        ): # pylint: disable=missing-docstring
            templ = tables[table_idx][r_bin_idx, costheta_bin_idx, t_bin_idx]
            return (
                templ['weight'] * dom_tables_template_library[
                    templ['index'],
                    costhetadir_bin_idx,
                    deltaphidir_bin_idx,
                ]
            )

    else: # table is not template-compressed
        @numba_jit(**DFLT_NUMBA_JIT_KWARGS)
        def table_lookup_mean(
            tables, table_idx, r_bin_idx, costheta_bin_idx, t_bin_idx
        ): # pylint: disable=missing-docstring
            return np.mean(
                tables[table_idx][r_bin_idx, costheta_bin_idx, t_bin_idx]
            )

        @numba_jit(**DFLT_NUMBA_JIT_KWARGS)
        def table_lookup(
            tables, table_idx, r_bin_idx, costheta_bin_idx, t_bin_idx,
            costhetadir_bin_idx, deltaphidir_bin_idx
        ): # pylint: disable=missing-docstring
            return tables[table_idx][
                r_bin_idx,
                costheta_bin_idx,
                t_bin_idx,
                costhetadir_bin_idx,
                deltaphidir_bin_idx,
            ]

    table_lookup_mean.__doc__ = (
        """Helper function for directionality-averaged table lookup"""
    )
    table_lookup.__doc__ = """Helper function for directional table lookup"""

    # -- Define `pexp*` closures (functions that use things defined above) -- #

    # Note in the following that we need to invert the costheta
    # direction of the sources to match the directions that
    # Retro simulation comes up with. Thus the angles
    # associated with this that we want to work with are
    #   cos(pi - thetadir) = -cos(thetadir),
    #   sin(pi - thetadir) = sin(thetadir),
    #   cos(phidir) = cos(-phidir),
    #   sin(phidir) = -sin(-phidir)
    #
    # This should be seen as a bug, but not sure how to address
    # it without modifying existing tables, so sticking with it
    # for now.
    #
    # We bin cos(pi - thetadir), so need to simply bin the
    # quantity `-src_dir_costheta`.
    #
    # We want to bin abs(deltaphidir), which is described now:
    # Just look at vectors in the xy-plane, since we want
    # difference of angle in this plane. Use dot product:
    #   dot(dir_vec_xy, pos_vec_xy) = |dir_vec_xy| |pos_vec_xy| cos(deltaphidir)
    # where the length of the directionality vector in the xy-plane is
    #   |dir_vec_xy| = rhodir = rdir * sin(pi - thetadir)
    # and since rdir = 1 and the inversion of the angle above
    #   |dir_vec_xy| = rhodir = sin(thetadir).
    # The length of the position vector in the xy-plane is
    #   |pos_vec_xy| = rho = sqrt(dx^2 + dy^2)
    # where dx and dy are src_x - dom_x and src_y - dom_y.
    # Solving for cos(deltaphidir):
    #   cos(deltaphidir) = dot(dir_vec_xy, pos_vec_xy) / (rhodir * rho)
    # we just need to write out the components of the dot
    # product in terms of quantites we have:
    #   dir_vec_x = rhodir * cos(phidir)
    #   dir_vec_y = rhodir * sin(phidir)
    #   pos_vec_x = dx
    #   pos_vec_y = dy
    # giving
    #   cos(deltaphidir) = -(rhodir*cos(phidir)*dx + rhodir*sin(phidir)*dy)/(rhodir*rho)
    # (where we use the negative to account for the inverted
    # costhetadir in the tables); cancel rhodir out
    #   cos(deltaphidir) = (cos(phidirpi)*dx + sin(phidirpi)*dy) / rho
    # and substitute the identities above
    #   cos(deltaphidir) = (cos(phidir)*dx + sin(phidir)*dy) / rho
    # Finally, solve for deltaphidir
    #   deltaphidir = acos((cos(phidir)*dx + sin(phidir)*dy) / rho)

    # A photon that starts immediately in the past (before the
    # DOM was hit) will show up in the Retro DOM tables in bin
    # 0; the further in the past the photon started, the
    # higher the time bin index. Therefore, subract source
    # time from hit time.

    # TODO: integrate tdi into same pexp function?

    pexp_docstr = (
        r"""For a set of generated photons `sources`, compute the expected
        photons in a particular DOM at `hit_time` and the total expected
        photons, independent of time.

        This function utilizes the relative space-time coordinates _and_
        directionality of the generated photons (via "raw" 5D CLSim tables) to
        determine how many photons are expected to arrive at the DOM.

        Retro DOM tables applied to the generated photon info `sources`,
        and the total expected photon count (time integrated) -- the
        normalization of the pdf.

        Parameters
        ----------
        sources : shape (num_sources,) array of dtype SRC_T
            A discrete sequence of points describing expected sources of
            photons that result from a hypothesized event.

        sources_start, sources_stop : int
            Starting and stopping indices for the part of the array on which to
            work. Note that the latter is exclusive, i.e., following Python
            range / slice syntax. Hence, the following section of `sources` will
            be operated upon: .. ::

                sources[sources_start:sources_stop]

        event_dom_info : shape (n_operational_doms,) array of dtype EVT_DOM_INFO_T

        event_hit_info : shape (n_hits,) array of dtype EVT_HIT_INFO_T

        hit_exp : shape (n_hits,) array of floats
            Time-dependent hit expectation at each (actual) hit time;
            initialize outside of this function, as values are incremented
            within this function. Values in `hit_exp` correspond to the values
            in `event_hit_info`.

        dom_tables : array
            DOM time-dependent photon survival probability tables. If using an
            uncompressed table, these will have shape
                (n_r, n_costheta, n_t, n_costhetadir, n_deltaphidir)
            while if you use a template-compressed table, this will have shape
                (n_templates, n_costhetadir, n_deltaphidir)

        dom_table_norms : shape (n_tables, n_r, n_t) array
            Normalization to apply to `table`, which is assumed to depend on
            both r- and t-dimensions.

        t_indep_dom_tables : array
            Time-independent photon survival probability table. If using an
            uncompressed table, this will have shape
                (n_r, n_costheta, n_costhetadir, n_deltaphidir)
            while if using a

        t_indep_dom_dom_table_norms : shape (n_tables, n_r) array
            r-dependent normalization (any t-dep normalization is assumed to
            already have been applied to generate the t_indep_table).

        tdi_tables : {type}
            {text}

        Returns
        -------
        t_indep_exp : float
            Expectation of total hits for all operational DOMs

        Out
        ---
        hit_exp
            `hit_exp` is modified inline; see Parameters section for explanation of
            `hit_exp`

        """
    )

    if num_tdi_tables == 0: # not using TDI tables

        @numba_jit(**DFLT_NUMBA_JIT_KWARGS)
        def pexp(
            sources,
            sources_start,
            sources_stop,
            event_dom_info,
            event_hit_info,
            hit_exp,
            dom_tables,
            dom_table_norms,
            t_indep_dom_tables,
            t_indep_dom_table_norms,
            tdi_tables, # pylint: disable=unused-argument
        ): # pylint: disable=missing-docstring
            num_operational_doms = len(event_dom_info)
            t_indep_exp = 0.
            for source_idx in range(sources_start, sources_stop):
                src = sources[source_idx]

                for op_dom_idx in range(num_operational_doms):
                    dom_info = event_dom_info[op_dom_idx]
                    dom_tbl_idx = dom_info['table_idx']
                    dom_qe = dom_info['quantum_efficiency']
                    dom_hits_start_idx = dom_info['hits_start_idx']
                    dom_hits_stop_idx = dom_info['hits_stop_idx']

                    dx = src['x'] - dom_info['x']
                    dy = src['y'] - dom_info['y']
                    dz = src['z'] - dom_info['z']

                    rhosquared = max(MACHINE_EPS, dx**2 + dy**2)
                    rsquared = rhosquared + dz**2

                    if rsquared > rsquared_max:
                        continue

                    r = max(MACHINE_EPS, math.sqrt(rsquared))
                    r_bin_idx = digitize_r(r)

                    costheta_bin_idx = digitize_costheta(dz/r)

                    if src['kind'] == SRC_OMNI:
                        t_indep_surv_prob = np.mean(
                            t_indep_dom_tables[dom_tbl_idx][r_bin_idx, costheta_bin_idx, :, :]
                        )

                    else: # SRC_CKV_BETA1:
                        rho = math.sqrt(rhosquared)

                        if rho <= MACHINE_EPS:
                            absdeltaphidir = 0.
                        else:
                            absdeltaphidir = abs(math.acos(
                                max(-1., min(1., -(src['dir_cosphi']*dx + src['dir_sinphi']*dy) / rho))
                            ))

                        costhetadir_bin_idx = digitize_costhetadir(src['dir_costheta'])
                        deltaphidir_bin_idx = digitize_deltaphidir(absdeltaphidir)

                        t_indep_surv_prob = t_indep_dom_tables[dom_tbl_idx][
                            r_bin_idx,
                            costheta_bin_idx,
                            costhetadir_bin_idx,
                            deltaphidir_bin_idx
                        ]

                    ti_norm = t_indep_dom_table_norms[dom_tbl_idx][r_bin_idx]
                    t_indep_exp += src['photons'] * ti_norm * t_indep_surv_prob * dom_qe

<<<<<<< HEAD
                    for hit_idx in range(dom_hits_start_idx, dom_hits_stop_idx):
                        hit_info = event_hit_info[hit_idx]
                        if t_is_residual_time:
                            nominal_dt = hit_info['time'] - src['time'] - r * recip_max_group_vel
                        else:
                            nominal_dt = hit_info['time'] - src['time']
=======
                    #jitter_surv_probs = np.zeros_like(jitter_dt)

                    for jitter_idx in range(len(jitter_dt)):
                        dt = nominal_dt + jitter_dt[jitter_idx]
                        weight = jitter_weights[jitter_idx]
>>>>>>> 37f6c950

                        # Note the comparison is written such that it will evaluate
                        # to True if `nominal_dt` is NaN.
                        if (not nominal_dt >= 0) or nominal_dt > t_max:
                            continue

                        t_bin_idx = digitize_t(nominal_dt)

                        if src['kind'] == SRC_OMNI:
                            surv_prob_at_hit_t = table_lookup_mean(
                                tables=dom_tables,
                                table_idx=dom_tbl_idx,
                                r_bin_dix=r_bin_idx,
                                costheta_bin_idx=costheta_bin_idx,
                                t_bin_idx=t_bin_idx,
                            )

                        else: # SRC_CKV_BETA1
                            surv_prob_at_hit_t = table_lookup(
                                tables=dom_tables,
                                table_idx=dom_tbl_idx,
                                r_bin_idx=r_bin_idx,
                                costheta_bin_idx=costheta_bin_idx,
                                t_bin_idx=t_bin_idx,
                                costhetadir_bin_idx=costhetadir_bin_idx,
                                deltaphidir_bin_idx=deltaphidir_bin_idx,
                            )

<<<<<<< HEAD
                        r_t_bin_norm = dom_table_norms[dom_tbl_idx][r_bin_idx, t_bin_idx]
                        hit_exp[hit_idx] += (
                            src['photons'] * r_t_bin_norm * surv_prob_at_hit_t * dom_qe
=======
                        #jitter_surv_probs[jitter_idx] = surv_prob_at_hit_t
                        #surv_prob_at_hit_t = np.max(jitter_surv_probs)

                        r_t_bin_norm = table_norms[dom_tbl_idx][r_bin_idx, t_bin_idx]
                        hit_exp[hit_idx] += weight * (
                            src_photons * r_t_bin_norm * surv_prob_at_hit_t * dom_qe
>>>>>>> 37f6c950
                        )

            return t_indep_exp

        pexp.__doc__ = pexp_docstr.format(
            type='int',
            text="""Dummy argument for this version of `pexp` since it doesn't use TDI
            tables (but this argument needs to be present to maintain same
            interface)"""
        )

    else: # pexp function given we are using TDI tables

        @numba_jit(**DFLT_NUMBA_JIT_KWARGS)
        def pexp(
            sources,
            sources_start,
            sources_stop,
            event_dom_info,
            event_hit_info,
            hit_exp,
            dom_tables,
            dom_table_norms,
            t_indep_dom_tables, # pylint: disable=unused-argument
            t_indep_dom_table_norms, # pylint: disable=unused-argument
            tdi_tables,
        ): # pylint: disable=missing-docstring
            t_indep_exp = 0.
            for source_idx in range(sources_start, sources_stop):
                src = sources[source_idx]
                src_opposite_dir_costheta = -src['dir_costheta']
                src_opposite_dir_phi = ((src['dir_phi'] + 2*np.pi) % (2*np.pi)) - np.pi

                if (
                    tdi0_xmin <= src['x'] <= tdi0_xmax
                    and tdi0_ymin <= src['y'] <= tdi0_ymax
                    and tdi0_zmin <= src['z'] <= tdi0_zmax
                ):
                    t_indep_exp += 0.45 * src['photons'] * tdi_tables[0][
                        digitize_tdi0_x(src['x']),
                        digitize_tdi0_y(src['y']),
                        digitize_tdi0_z(src['z']),
                        digitize_tdi0_costhetadir(src_opposite_dir_costheta),
                        digitize_tdi0_phidir(src_opposite_dir_phi),
                    ]
                elif num_tdi_tables >= 2 and (
                    tdi1_xmin <= src['x'] <= tdi1_xmax
                    and tdi1_ymin <= src['y'] <= tdi1_ymax
                    and tdi1_zmin <= src['z'] <= tdi1_zmax
                ):
                    t_indep_exp += 0.45 * src['photons'] * tdi_tables[1][
                        digitize_tdi1_x(src['x']),
                        digitize_tdi1_y(src['y']),
                        digitize_tdi1_z(src['z']),
                        digitize_tdi1_costhetadir(src_opposite_dir_costheta),
                        digitize_tdi1_phidir(src_opposite_dir_phi),
                    ]
                else:
                    continue

            for hit_idx, hit_info in enumerate(event_hit_info):
                dom_info = event_dom_info[hit_info['event_dom_idx']]
                dom_tbl_idx = dom_info['table_idx']
                dom_qe = dom_info['quantum_efficiency']

                for source_idx in range(sources_start, sources_stop):
                    src = sources[source_idx]

                    dx = src['x'] - dom_info['x']
                    dy = src['y'] - dom_info['y']
                    dz = src['z'] - dom_info['z']

                    rhosquared = max(MACHINE_EPS, dx**2 + dy**2)
                    rsquared = rhosquared + dz**2

                    if rsquared > rsquared_max:
                        continue

                    r = max(MACHINE_EPS, math.sqrt(rsquared))
                    r_bin_idx = digitize_r(r)

                    costheta_bin_idx = digitize_costheta(dz/r)

                    if src['kind'] == SRC_CKV_BETA1:
                        rho = math.sqrt(rhosquared)

                        if rho <= MACHINE_EPS:
                            absdeltaphidir = 0.
                        else:
                            absdeltaphidir = abs(math.acos(
                                max(-1., min(1., -(src['dir_cosphi']*dx + src['dir_sinphi']*dy) / rho))
                            ))

                        costhetadir_bin_idx = digitize_costhetadir(src['dir_costheta'])
                        deltaphidir_bin_idx = digitize_deltaphidir(absdeltaphidir)

                    if t_is_residual_time:
                        nominal_dt = hit_info['time'] - src['time'] - r * recip_max_group_vel
                    else:
                        nominal_dt = hit_info['time'] - src['time']

                    # Note the comparison is written such that it will evaluate
                    # to True if `nominal_dt` is NaN.
                    if (not nominal_dt >= 0) or nominal_dt > t_max:
                        continue

                    t_bin_idx = digitize_t(nominal_dt)

                    if src['kind'] == SRC_OMNI:
                        surv_prob_at_hit_t = table_lookup_mean(
                            tables=dom_tables,
                            table_idx=dom_tbl_idx,
                            r_bin_idx=r_bin_idx,
                            costheta_bin_idx=costheta_bin_idx,
                            t_bin_idx=t_bin_idx,
                        )

                    else: # SRC_CKV_BETA1
                        surv_prob_at_hit_t = table_lookup(
                            tables=dom_tables,
                            table_idx=dom_tbl_idx,
                            r_bin_idx=r_bin_idx,
                            costheta_bin_idx=costheta_bin_idx,
                            t_bin_idx=t_bin_idx,
                            costhetadir_bin_idx=costhetadir_bin_idx,
                            deltaphidir_bin_idx=deltaphidir_bin_idx,
                        )

                    r_t_bin_norm = dom_table_norms[dom_tbl_idx][r_bin_idx, t_bin_idx]
                    hit_exp[hit_idx] += (
                        src['photons'] * r_t_bin_norm * surv_prob_at_hit_t * dom_qe
                    )

            return t_indep_exp

        pexp.__doc__ = pexp_docstr.format(
            type='tuple of 1 or 2 arrays',
            text="""TDI tables"""
        )

    @numba_jit(**DFLT_NUMBA_JIT_KWARGS)
    def simple_llh(
        event_dom_info,
        event_hit_info,
        nonscaling_hit_exp,
        nonscaling_t_indep_exp,
    ):
        """get llh if no scaling sources are present

        Parameters:
        -----------
        event_dom_info : array of dtype EVT_DOM_INFO_T
            containing all relevant event per DOM info
        event_hit_info : array of dtype EVT_HIT_INFO_T

        Returns
        -------
        llh

        """
        # Time- and DOM-independent part of LLH
        llh = - nonscaling_t_indep_exp

        # Time-dependent part of LLH (i.e., at hit times)
        for hit_idx, hit_info in enumerate(event_hit_info):
            llh += hit_info['charge'] * math.log(
                event_dom_info[hit_info['event_dom_idx']]['noise_rate_per_ns']
                + nonscaling_hit_exp[hit_idx]
            )

        return llh

    @numba_jit(**DFLT_NUMBA_JIT_KWARGS)
    def get_optimal_scalefactor(
        event_dom_info,
        event_hit_info,
        nonscaling_hit_exp,
        nonscaling_t_indep_exp,
        nominal_scaling_hit_exp,
        nominal_scaling_t_indep_exp,
        initial_scalefactor,
    ):
        """Find optimal (highest-likelihood) `scalefactor` for scaling sources.

        Parameters:
        -----------
        event_dom_info : array of dtype EVT_DOM_INFO_T
            containing all relevant event per DOM info
        event_hit_info : array of dtype EVT_HIT_INFO_T
        nonscaling_hit_exp : shape (n_hits, 2) array of dtype float
            Detected-charge-rate expectation at each hit time due to pegleg sources;
            this is lambda_d^p(t_{k_d}) in `likelihood_function_derivation.ipynb`
        nonscaling_t_indep_exp : float
            Total charge expected across the detector due to non-scaling sources
            (Lambda^s in `likelihood_function_derivation.ipynb`)
        nominal_scaling_hit_exp : shape (n_hits, 2) array of dtype float
            Detected-charge-rate expectation at each hit time due to scaling sources at
            nominal values (i.e., with `scalefactor = 1`); this quantity is
            lambda_d^s(t_{k_d}) in `likelihood_function_derivation.ipynb`
        nominal_scaling_t_indep_exp : float
            Total charge expected across the detector due to nominal scaling sources
            (Lambda^s in `likelihood_function_derivation.ipynb`)
        initial_scalefactor : float > 0
            Starting point for minimizer

        Returns
        -------
        scalefactor
        llh

        """
        # Note: defining as closure is faster than as external function
        def get_grad_neg_llh_wrt_scalefactor(scalefactor):
            """Compute the gradient of -LLH with respect to `scalefactor`.

            Typically we use `scalefactor` with cascade energy, .. ::

                cascade_energy = scalefactor * nominal_cascade_energy

            so the gradient is proportional to cascade energy by a factor of
            `nominal_cascade_energy`.

            Parameters
            ----------
            scalefactor : float

            Returns
            -------
            grad_neg_llh : float

            """

            # Time- and DOM-independent part of grad(-LLH)
            grad_neg_llh = nominal_scaling_t_indep_exp

            # Time-dependent part of grad(-LLH) (i.e., at hit times)
            for hit_idx, hit_info in enumerate(event_hit_info):
                grad_neg_llh -= (
                    hit_info['charge'] * nominal_scaling_hit_exp[hit_idx]
                    / (
                        event_dom_info[hit_info['event_dom_idx']]['noise_rate_per_ns']
                        + scalefactor * nominal_scaling_hit_exp[hit_idx]
                        + nonscaling_hit_exp[hit_idx]
                    )
                )

            return grad_neg_llh

        def get_newton_step(scalefactor):
            """Compute the step for the newton method for the `scalefactor`

            the step is defined as -f'/f'' where f is the LLH(scalefactor)

            Parameters
            ----------
            scalefactor : float

            Returns
            -------
            step : float

            """

            # Time- and DOM-independent part of grad(-LLH)
            numerator = nominal_scaling_t_indep_exp
            denominator = 0

            # Time-dependent part of grad(-LLH) (i.e., at hit times)
            for hit_idx, hit_info in enumerate(event_hit_info):
                s = (hit_info['charge'] * nominal_scaling_hit_exp[hit_idx]
                    / (
                        event_dom_info[hit_info['event_dom_idx']]['noise_rate_per_ns']
                        + scalefactor * nominal_scaling_hit_exp[hit_idx]
                        + nonscaling_hit_exp[hit_idx]
                      )
                )
                numerator -= s
                denominator += s**2

            if denominator == 0:
                return -1
            return numerator/denominator

        if CASCADE_MINIMIZER == 0:
            # -- Perform gradient descent on -LLH -- #

            # See, e.g., https://en.wikipedia.org/wiki/Gradient_descent#Python

            #print('Initial scalefactor: ', initial_scalefactor)
            scalefactor = initial_scalefactor
            #previous_scalefactor = initial_scalefactor
            gamma = 0.1 # step size multiplier
            epsilon = 1e-2 # tolerance
            iters = 0 # iteration counter
            max_iter = 500
            while True:
                gradient = get_grad_neg_llh_wrt_scalefactor(scalefactor)

                if scalefactor < epsilon:
                    if gradient > 0:
                        #scalefactor = 0
                        #print('exiting because pos grad below 0')
                        break

                else:
                    step = -gamma * gradient 

                scalefactor += step
                scalefactor = max(scalefactor, 0)
                #print('scalef: ',scalefactor)
                iters += 1
                if (
                    abs(step) < epsilon
                    or iters >= max_iter
                ):
                    break

            #print('arrived at ',scalefactor)
            if iters >= max_iter:
                print('exceeded gradient descent iteration limit!')
                print('arrived at ',scalefactor)
            #print('\n')
            scalefactor = max(0., min(1000./SCALING_CASCADE_ENERGY, scalefactor))


        elif CASCADE_MINIMIZER == 1:
            # Newton method

            scalefactor = initial_scalefactor
            iters = 0 # iteration counter
            epsilon = 1e-2
            max_iter = 100
            while True:
                step = get_newton_step(scalefactor)
                if step == -1:
                    scalefactor = 0
                    break

                if scalefactor < epsilon:
                    if step > 0:
                        break
                scalefactor -= step
                #print(scalefactor)
                scalefactor = max(scalefactor, 0)
                iters += 1
                if (
                    abs(step) < epsilon
                    or iters >= max_iter
                ):
                    break

            #print('arrived at ',scalefactor, 'in iters = ', iters)
            #if iters >= max_iter:
            #    print('exceeded gradient descent iteration limit!')
            #    print('arrived at ',scalefactor)
            #print('\n')
            scalefactor = max(0., min(1000./SCALING_CASCADE_ENERGY, scalefactor))

        elif CASCADE_MINIMIZER == 2:
            # do binary search
            epsilon = 1e-2
            done = False
            first = 0.
            first_grad = get_grad_neg_llh_wrt_scalefactor(first)
            if first_grad > 0 or abs(first_grad) < epsilon:
                scalefactor = first
                done = True
                #print('trivial 0')
            if not done:
                last = 1000./SCALING_CASCADE_ENERGY
                last_grad =  get_grad_neg_llh_wrt_scalefactor(last)
                if last_grad < 0 or abs(last_grad) < epsilon:
                    scalefactor = last
                    done = True
                    #print('trivial 1000')
            if not done:
                iters = 0
                while iters < 20:
                    iters += 1
                    test = (first + last)/2.
                    scalefactor = test
                    test_grad = get_grad_neg_llh_wrt_scalefactor(test)
                    #print('test :',test)
                    #print('test_grad :',test_grad)
                    if abs(test_grad) < epsilon:
                        break
                    elif test_grad < 0:
                        first = test
                    else:
                        last = test
            #print('found :',scalefactor)
            #print('\n')
        # -- Calculate llh at the optimal `scalefactor` found -- #

        # Time- and DOM-independent part of LLH
        llh = -scalefactor * nominal_scaling_t_indep_exp - nonscaling_t_indep_exp

        # Time-dependent part of LLH (i.e., at hit times)
        for hit_idx, hit_info in enumerate(event_hit_info):
            llh += hit_info['charge'] * math.log(
                event_dom_info[hit_info['event_dom_idx']]['noise_rate_per_ns']
                + scalefactor * nominal_scaling_hit_exp[hit_idx]
                + nonscaling_hit_exp[hit_idx]
            )

        return scalefactor, llh

    @numba_jit(**DFLT_NUMBA_JIT_KWARGS)
    def get_llh(
        generic_sources,
        pegleg_sources,
        scaling_sources,
        event_hit_info,
        event_dom_info,
<<<<<<< HEAD
        pegleg_stepsize,
        dom_tables,
        dom_table_norms,
        t_indep_dom_tables,
        t_indep_dom_table_norms,
        tdi_tables,
=======
        tables,
        table_norms,
        t_indep_tables,
        t_indep_table_norms,
>>>>>>> 37f6c950
    ):
        """Compute log likelihood for hypothesis sources given an event.

        Parameters
        ----------
        generic_sources : shape (n_generic_sources,) array of dtype SRC_T
            If NOT using the pegleg/scaling procedure, all light sources are placed in
            this array; when using the pegleg/scaling procedure, `generic_sources` will
            be empty (i.e., `n_generic_sources = 0`)
        pegleg_sources : shape (n_pegleg_sources,) array of dtype SRC_T
            If using the pegleg/scaling procedure, the likelihood is maximized by
            including more and more of these sources (in the order given); if not using
            the pegleg/scaling procedures, `pegleg_sources` will be an empty array
            (i.e., `n_pegleg_sources = 0`)
        scaling_sources : shape (n_scaling_sources,) array of dtype SRC_T
            If using the pegleg/scaling procedure, the likelihood is maximized by
            scaling the luminosity of these sources; if not using the pegleg/scaling
            procedure, `scaling_sources` will be an empty array (i.e.,
            `n_scaling_sources = 0`)
        event_hit_info : shape (n_hits,) array of dtype EVT_HIT_INFO_T
        event_dom_info : shape (n_operational_doms,) array of dtype EVT_DOM_INFO_T
        pegleg_stepsize : int > 0
            Number of pegleg sources to add each time around the pegleg loop; ignored if
            pegleg/scaling procedure is not performed
        dom_tables
        t_indep_dom_tables
        t_indep_dom_table_norms

        Returns
        -------
        llh : float
            Log-likelihood value at best pegleg hypo
        pegleg_stop_idx : int
            Stop index for `pegleg_sources` to obtain optimal LLH .. ::
                pegleg_sources[:pegleg_stop_idx]
        scalefactor : float
            Best scale factor for `scaling_sources` at best pegleg hypo

        """
        # TODO: make pegleg_stepsize a kwarg param somehow
        # Each pegleg iteration, include this many more pegleg sources

        num_pegleg_sources = len(pegleg_sources)


        #pegleg_stepsize = 1

<<<<<<< HEAD
        nominal_scaling_t_indep_exp += pexp(
            sources=scaling_sources,
            sources_start=0,
            sources_stop=len(scaling_sources),
            event_dom_info=event_dom_info,
            event_hit_info=event_hit_info,
            hit_exp=nominal_scaling_hit_exp,
            dom_tables=dom_tables,
            dom_table_norms=dom_table_norms,
            t_indep_dom_tables=t_indep_dom_tables,
            t_indep_dom_table_norms=t_indep_dom_table_norms,
            tdi_tables=tdi_tables,
        )
=======
        #num_pegleg_sources = len(pegleg_sources)
        #num_pegleg_llhs = 1 + int(num_pegleg_sources / pegleg_stepsize)
        num_operational_doms = len(event_dom_info)
        num_hits = len(event_hit_info)

        if len(scaling_sources) > 0:
            # -- Expectations due to nominal (`scalefactor = 1`) scaling sources -- #
            nominal_scaling_t_indep_exp = 0.
            nominal_scaling_hit_exp = np.zeros(shape=num_hits, dtype=np.float64)
            nominal_scaling_t_indep_exp += pexp_5d(
                sources=scaling_sources,
                sources_start=0,
                sources_stop=len(scaling_sources),
                event_dom_info=event_dom_info,
                event_hit_info=event_hit_info,
                tables=tables,
                table_norms=table_norms,
                t_indep_tables=t_indep_tables,
                t_indep_table_norms=t_indep_table_norms,
                hit_exp=nominal_scaling_hit_exp,
            )
>>>>>>> 37f6c950

        # -- Storage for exp due to generic + pegleg (non-scaling) sources -- #

        nonscaling_t_indep_exp = 0.
        nonscaling_hit_exp = np.zeros(shape=num_hits, dtype=np.float64)

        # Expectations for generic-only sources (i.e. pegleg=0 at this point)
        nonscaling_t_indep_exp += pexp(
            sources=generic_sources,
            sources_start=0,
            sources_stop=len(generic_sources),
            event_dom_info=event_dom_info,
            event_hit_info=event_hit_info,
            hit_exp=nonscaling_hit_exp,
            dom_tables=dom_tables,
            dom_table_norms=dom_table_norms,
            t_indep_dom_tables=t_indep_dom_tables,
            t_indep_dom_table_norms=t_indep_dom_table_norms,
            tdi_tables=tdi_tables,
        )

        if len(scaling_sources) > 0:
            # Compute initial scalefactor & LLH for generic-only (no pegleg) sources
            scalefactor, llh = get_optimal_scalefactor(
                event_dom_info=event_dom_info,
                event_hit_info=event_hit_info,
                nonscaling_hit_exp=nonscaling_hit_exp,
                nonscaling_t_indep_exp=nonscaling_t_indep_exp,
                nominal_scaling_hit_exp=nominal_scaling_hit_exp,
                nominal_scaling_t_indep_exp=nominal_scaling_t_indep_exp,
                initial_scalefactor=10.,
            )
        else:
            llh = simple_llh(
                event_dom_info=event_dom_info,
                event_hit_info=event_hit_info,
                nonscaling_hit_exp=nonscaling_hit_exp,
                nonscaling_t_indep_exp=nonscaling_t_indep_exp,
            )
            scalefactor = 0

        if num_pegleg_sources == 0:
            # in this case we're done
            return llh, 0, scalefactor

        # -- Pegleg loop -- #


        if PEGLEG_LOOP == 0:
            # take linear steps
            pegleg_steps = np.arange(num_pegleg_sources)
            n_pegleg_steps = len(pegleg_steps)

        else:
            pass
            # take log steps
            #logstep = np.log(num_pegleg_sources) / 300
            #x = -1e-8
            #logspace = np.zeros(shape=301, dtype=np.int32)
            #for i in range(len(logspace)):
            #    logspace[i] = np.int32(np.exp(x))
            #    x+= logstep
            #pegleg_steps = np.unique(logspace)
            #assert pegleg_steps[0] == 0
            #n_pegleg_steps = len(pegleg_steps)

        num_llhs = n_pegleg_steps + 1
        llhs = np.full(shape=num_llhs, fill_value=-np.inf, dtype=np.float64)
        llhs[0] = llh

        scalefactors = np.zeros(shape=num_llhs, dtype=np.float64)
        scalefactors[0] = scalefactor

        best_llh = llh
        previous_llh = best_llh - 100
        best_llh_idx = 0
        getting_worse_counter = 0


<<<<<<< HEAD
            # Add to expectations by including another "batch" of pegleg sources
            nonscaling_t_indep_exp += pexp(
=======
        for pegleg_idx in range(1, n_pegleg_steps):
            # Update pegleg sources with additional segment of sources
            nonscaling_t_indep_exp += pexp_5d(
>>>>>>> 37f6c950
                sources=pegleg_sources,
                sources_start=pegleg_steps[pegleg_idx-1],
                sources_stop=pegleg_steps[pegleg_idx],
                event_dom_info=event_dom_info,
                event_hit_info=event_hit_info,
                hit_exp=nonscaling_hit_exp,
                dom_tables=dom_tables,
                dom_table_norms=dom_table_norms,
                t_indep_dom_tables=t_indep_dom_tables,
                t_indep_dom_table_norms=t_indep_dom_table_norms,
                tdi_tables=tdi_tables,
            )

            if len(scaling_sources) > 0:
                # Find optimal scalefactor at this pegleg step
                scalefactor, llh = get_optimal_scalefactor(
                    event_dom_info=event_dom_info,
                    event_hit_info=event_hit_info,
                    nonscaling_hit_exp=nonscaling_hit_exp,
                    nonscaling_t_indep_exp=nonscaling_t_indep_exp,
                    nominal_scaling_hit_exp=nominal_scaling_hit_exp,
                    nominal_scaling_t_indep_exp=nominal_scaling_t_indep_exp,
                    initial_scalefactor=scalefactor,
                )
            else:
                llh = simple_llh(
                    event_dom_info=event_dom_info,
                    event_hit_info=event_hit_info,
                    nonscaling_hit_exp=nonscaling_hit_exp,
                    nonscaling_t_indep_exp=nonscaling_t_indep_exp,
                )
                scalefactor = 0

            # Store this pegleg step's llh and best scalefactor
            llhs[pegleg_idx] = llh
            scalefactors[pegleg_idx] = scalefactor


            if llh > best_llh:
                best_llh = llh
                best_llh_idx = pegleg_idx
                getting_worse_counter = 0

            elif llh < previous_llh:
                getting_worse_counter += 1

            else:
                getting_worse_counter -= 1

            previous_llh = llh

            # break condition
            #if getting_worse_counter > 10:
            if getting_worse_counter > 100:
                #for idx in range(pegleg_idx+1,n_pegleg_steps):
                #    # fill up with bad llhs. just to make sure they're not used
                #    llhs[idx] = best_llh - 100
                #print('break at step ',pegleg_idx)
                break

        if PEGLEG_LOOP == 0:

            # find the best pegleg idx:
            # try averagong....not sure if good idea
            best_llh = np.max(llhs)
            final_llh = 0.
            final_idx = 0.
            final_scalefactor = 0.
            counter = 0.
            for pegleg_idx in range(len(llhs)):
                if llhs[pegleg_idx] > best_llh - 0.1:
                    counter += 1.
                    final_llh += llhs[pegleg_idx]
                    final_idx += pegleg_idx
                    final_scalefactor += scalefactors[pegleg_idx]

            return final_llh/counter, final_idx/counter, final_scalefactor/counter 


            # find the best pegleg idx:
            #best_llh = np.max(llhs)
            #n_good_indices = np.sum(llhs > best_llh - 0.1)
            #median_good_idx = max(1,np.int(n_good_indices/2))
            
            # search for that median pegleg index
            #counter = 0
            #for best_idx in range(n_pegleg_steps):
            #    if llhs[best_idx] > best_llh - 0.1:
            #        counter +=1
            #    if counter == median_good_idx:
            #        break
            
            #good_indices = np.argwhere(llhs > best_llh - 0.1)
            #best_idx = np.median(good_indices)

            #print(llhs[:10])
            #print(scalefactors[:10])
            #print(pegleg_steps[:10])

        else:
            return llhs[best_llh_idx], pegleg_steps[best_llh_idx], scalefactors[best_llh_idx]

    def pexp_(
        sources,
        sources_start,
        sources_stop,
        event_dom_info,
        event_hit_info,
        hit_exp,
    ):
        return pexp(
            sources=sources,
            sources_start=sources_start,
            sources_stop=sources_stop,
            event_dom_info=event_dom_info,
            event_hit_info=event_hit_info,
            hit_exp=hit_exp,
            dom_tables=dom_tables,
            dom_table_norms=dom_table_norms,
            t_indep_dom_tables=t_indep_dom_tables,
            t_indep_dom_table_norms=t_indep_dom_table_norms,
            tdi_tables=tdi_tables,
        )

    def get_llh_(
        generic_sources,
        pegleg_sources,
        scaling_sources,
        event_hit_info,
        event_dom_info,
        pegleg_stepsize,
    ):
        return get_llh(
            generic_sources=generic_sources,
            pegleg_sources=pegleg_sources,
            scaling_sources=scaling_sources,
            event_hit_info=event_hit_info,
            event_dom_info=event_dom_info,
            pegleg_stepsize=pegleg_stepsize,
            dom_tables=dom_tables,
            dom_table_norms=dom_table_norms,
            t_indep_dom_tables=t_indep_dom_tables,
            t_indep_dom_table_norms=t_indep_dom_table_norms,
            tdi_tables=tdi_tables,
        )
    get_llh_.__doc__ = get_llh.__doc__

    return pexp_, get_llh_, meta<|MERGE_RESOLUTION|>--- conflicted
+++ resolved
@@ -8,7 +8,19 @@
 
 from __future__ import absolute_import, division, print_function
 
-__all__ = ['MACHINE_EPS', 'generate_pexp_and_llh_functions']
+__all__ = [
+    'Minimizer',
+    'StepSpacing',
+    'LLHChoice',
+    'MACHINE_EPS',
+    'MAX_RAD_SQ',
+    'SCALE_FACTOR_MINIMIZER',
+    'PEGLEG_SPACING',
+    'PEGLEG_LLH_CHOICE',
+    'PEGLEG_BEST_LLH_THRESHOLD',
+    'USE_JITTER',
+    'generate_pexp_and_llh_functions',
+]
 
 __author__ = 'P. Eller, J.L. Lanfranchi'
 __license__ = '''Copyright 2017 Philipp Eller and Justin L. Lanfranchi
@@ -26,12 +38,13 @@
 limitations under the License.'''
 
 from collections import OrderedDict
+import enum
 import math
 from os.path import abspath, dirname
 import sys
-import time
 
 import numpy as np
+from scipy import stats
 
 if __name__ == '__main__' and __package__ is None:
     RETRO_DIR = dirname(dirname(dirname(abspath(__file__))))
@@ -43,37 +56,58 @@
 from retro.hypo.discrete_cascade_kernels import SCALING_CASCADE_ENERGY
 
 
+class Minimizer(enum.IntEnum):
+    """Minimizer to use for scale factor"""
+    GRADIENT_DESCENT = 0
+    NEWTON = 1
+    BINARY_SEARCH = 2
+
+
+class StepSpacing(enum.IntEnum):
+    """Pegleg step spacing"""
+    LINEAR = 0
+    LOG = 1
+
+
+class LLHChoice(enum.IntEnum):
+    """How to choose the "best" LLH"""
+    MAX = 0
+    MEAN = 1
+    MEDIAN = 2
+
+
 MACHINE_EPS = 1e-10
 
-<<<<<<< HEAD
+MAX_RAD_SQ = 500**2
+"""Maximum radius to consider, squared (units of m^2)"""
+
+SCALE_FACTOR_MINIMIZER = Minimizer.BINARY_SEARCH
+"""Choice of which minimizer to use for computing scaling factor for scaling sources"""
+
+PEGLEG_SPACING = StepSpacing.LINEAR
+"""Pegleg adds segments either linearly (same number of segments independent of energy)
+or logarithmically (more segments are added the longer the track"""
+
+PEGLEG_LLH_CHOICE = LLHChoice.MEAN
+"""How to choose best LLH from all Pegleg steps"""
+
+PEGLEG_BEST_LLH_THRESHOLD = 0.1
+"""For Pegleg `LLHChoice` that require a range of LLH and average (mean, median, etc.),
+take all LLH that are within this threshold of the maximum LLH"""
+
+USE_JITTER = True
+"""Whether to use a crude jitter implementation"""
+
+
+# Validation that module-level constants are consistent
+if PEGLEG_SPACING is StepSpacing.LOG:
+    assert PEGLEG_LLH_CHOICE is LLHChoice.MAX
+
 
 def generate_pexp_and_llh_functions(
     dom_tables,
     tdi_tables=None,
     tdi_metas=None,
-=======
-#maximum radius to consider
-MAX_RAD_SQ = 500**2
-
-
-# choices are 0:'gradient', 1:'newton' and 2:'binary'
-CASCADE_MINIMIZER = 2
-
-# choices are 0:'linear', 1:'log'
-PEGLEG_LOOP = 0
-
-
-def generate_pexp_5d_function(
-    table,
-    table_kind,
-    t_is_residual_time,
-    compute_t_indep_exp,
-    compute_unhit_doms,
-    use_directionality,
-    num_phi_samples=None,
-    ckv_sigma_deg=None,
-    template_library=None,
->>>>>>> 37f6c950
 ):
     """Generate a numba-compiled function for computing expected photon counts
     at a DOM, where the table's binning info is used to pre-compute various
@@ -151,17 +185,9 @@
     # -- Define things used by `pexp*` closures defined below -- #
 
     # Constants
-<<<<<<< HEAD
     rsquared_max = np.max(dom_tables.table_meta['r_bin_edges'])**2
     t_max = np.max(dom_tables.table_meta['t_bin_edges'])
     recip_max_group_vel = dom_tables.table_meta['group_refractive_index'] / SPEED_OF_LIGHT_M_PER_NS
-=======
-    rsquared_max = min(np.max(table['r_bin_edges'])**2, MAX_RAD_SQ)
-    last_costhetadir_bin_idx = len(table['costhetadir_bin_edges']) - 2
-    last_deltaphidir_bin_idx = len(table['deltaphidir_bin_edges']) - 2
-    t_max = np.max(table['t_bin_edges'])
-    recip_max_group_vel = table['group_refractive_index'] / SPEED_OF_LIGHT_M_PER_NS
->>>>>>> 37f6c950
 
     # Digitization functions for each binning dimension
     digitize_r = generate_digitizer(
@@ -206,7 +232,6 @@
             tdi_metas[0]['bin_edges']['phidir'], clip=True
         )
 
-<<<<<<< HEAD
         if num_tdi_tables == 1:
             idx = 0
         elif num_tdi_tables == 2:
@@ -260,14 +285,22 @@
     dom_tables_template_library.flags.writeable = False
     t_indep_dom_tables.flags.writeable = False
     t_indep_dom_table_norms.flags.writeable = False
-=======
-    # to sample for DOM jitter etc
-    jitter_dt = np.arange(-10,11,2)
-    #jitter_dt =  np.array([-2, -1.5, -1, -0.5, 0, 0.5, 1, 1.5, 2])
-    #jitter_dt =  np.array([0])
-    jitter_weights = stats.norm.pdf(jitter_dt, 0, 5)
-    jitter_weights /= np.sum(jitter_weights)
->>>>>>> 37f6c950
+
+    if USE_JITTER:
+        if tdi_tables is not None:
+            raise NotImplementedError('Jitter not yet implemented for TDI tables')
+        # Time offsets to sample for DOM jitter
+        jitter_dt = np.arange(-10, 11, 2)
+        #jitter_dt =  np.array([-2, -1.5, -1, -0.5, 0, 0.5, 1, 1.5, 2])
+        #jitter_dt =  np.array([0])
+
+        # Weight at each time offset
+        jitter_weights = stats.norm.pdf(jitter_dt, 0, 5)
+        jitter_weights /= np.sum(jitter_weights)
+    else:
+        jitter_dt = np.array([0.])
+        jitter_weights = np.array([1.])
+    num_jitter_time_offsets = len(jitter_dt)
 
     # Indexing functions for table types omni / directional lookups
     if tbl_is_templ_compr:
@@ -443,8 +476,8 @@
         Out
         ---
         hit_exp
-            `hit_exp` is modified inline; see Parameters section for explanation of
-            `hit_exp`
+            `hit_exp` is modified by the function; see Parameters section for
+            detailed explanation of parameter `hit_exp`
 
         """
     )
@@ -452,7 +485,7 @@
     if num_tdi_tables == 0: # not using TDI tables
 
         @numba_jit(**DFLT_NUMBA_JIT_KWARGS)
-        def pexp(
+        def pexp_(
             sources,
             sources_start,
             sources_stop,
@@ -520,61 +553,48 @@
                     ti_norm = t_indep_dom_table_norms[dom_tbl_idx][r_bin_idx]
                     t_indep_exp += src['photons'] * ti_norm * t_indep_surv_prob * dom_qe
 
-<<<<<<< HEAD
                     for hit_idx in range(dom_hits_start_idx, dom_hits_stop_idx):
                         hit_info = event_hit_info[hit_idx]
                         if t_is_residual_time:
                             nominal_dt = hit_info['time'] - src['time'] - r * recip_max_group_vel
                         else:
                             nominal_dt = hit_info['time'] - src['time']
-=======
-                    #jitter_surv_probs = np.zeros_like(jitter_dt)
-
-                    for jitter_idx in range(len(jitter_dt)):
-                        dt = nominal_dt + jitter_dt[jitter_idx]
-                        weight = jitter_weights[jitter_idx]
->>>>>>> 37f6c950
-
-                        # Note the comparison is written such that it will evaluate
-                        # to True if `nominal_dt` is NaN.
-                        if (not nominal_dt >= 0) or nominal_dt > t_max:
-                            continue
-
-                        t_bin_idx = digitize_t(nominal_dt)
-
-                        if src['kind'] == SRC_OMNI:
-                            surv_prob_at_hit_t = table_lookup_mean(
-                                tables=dom_tables,
-                                table_idx=dom_tbl_idx,
-                                r_bin_dix=r_bin_idx,
-                                costheta_bin_idx=costheta_bin_idx,
-                                t_bin_idx=t_bin_idx,
+
+                        for jitter_idx in range(num_jitter_time_offsets):
+                            dt = nominal_dt + jitter_dt[jitter_idx]
+                            jitter_weight = jitter_weights[jitter_idx]
+
+                            # Note the comparison is written such that it will evaluate
+                            # to True if `nominal_dt` is NaN or less than zero.
+                            if (not nominal_dt >= 0) or nominal_dt > t_max:
+                                continue
+
+                            t_bin_idx = digitize_t(dt)
+
+                            if src['kind'] == SRC_OMNI:
+                                surv_prob_at_hit_t = table_lookup_mean(
+                                    tables=dom_tables,
+                                    table_idx=dom_tbl_idx,
+                                    r_bin_dix=r_bin_idx,
+                                    costheta_bin_idx=costheta_bin_idx,
+                                    t_bin_idx=t_bin_idx,
+                                )
+
+                            else: # SRC_CKV_BETA1
+                                surv_prob_at_hit_t = table_lookup(
+                                    tables=dom_tables,
+                                    table_idx=dom_tbl_idx,
+                                    r_bin_idx=r_bin_idx,
+                                    costheta_bin_idx=costheta_bin_idx,
+                                    t_bin_idx=t_bin_idx,
+                                    costhetadir_bin_idx=costhetadir_bin_idx,
+                                    deltaphidir_bin_idx=deltaphidir_bin_idx,
+                                )
+
+                            r_t_bin_norm = dom_table_norms[dom_tbl_idx][r_bin_idx, t_bin_idx]
+                            hit_exp[hit_idx] += jitter_weight * (
+                                src['photons'] * r_t_bin_norm * surv_prob_at_hit_t * dom_qe
                             )
-
-                        else: # SRC_CKV_BETA1
-                            surv_prob_at_hit_t = table_lookup(
-                                tables=dom_tables,
-                                table_idx=dom_tbl_idx,
-                                r_bin_idx=r_bin_idx,
-                                costheta_bin_idx=costheta_bin_idx,
-                                t_bin_idx=t_bin_idx,
-                                costhetadir_bin_idx=costhetadir_bin_idx,
-                                deltaphidir_bin_idx=deltaphidir_bin_idx,
-                            )
-
-<<<<<<< HEAD
-                        r_t_bin_norm = dom_table_norms[dom_tbl_idx][r_bin_idx, t_bin_idx]
-                        hit_exp[hit_idx] += (
-                            src['photons'] * r_t_bin_norm * surv_prob_at_hit_t * dom_qe
-=======
-                        #jitter_surv_probs[jitter_idx] = surv_prob_at_hit_t
-                        #surv_prob_at_hit_t = np.max(jitter_surv_probs)
-
-                        r_t_bin_norm = table_norms[dom_tbl_idx][r_bin_idx, t_bin_idx]
-                        hit_exp[hit_idx] += weight * (
-                            src_photons * r_t_bin_norm * surv_prob_at_hit_t * dom_qe
->>>>>>> 37f6c950
-                        )
 
             return t_indep_exp
 
@@ -588,7 +608,7 @@
     else: # pexp function given we are using TDI tables
 
         @numba_jit(**DFLT_NUMBA_JIT_KWARGS)
-        def pexp(
+        def pexp_(
             sources,
             sources_start,
             sources_stop,
@@ -735,7 +755,7 @@
 
         """
         # Time- and DOM-independent part of LLH
-        llh = - nonscaling_t_indep_exp
+        llh = -nonscaling_t_indep_exp
 
         # Time-dependent part of LLH (i.e., at hit times)
         for hit_idx, hit_info in enumerate(event_hit_info):
@@ -857,9 +877,7 @@
                 return -1
             return numerator/denominator
 
-        if CASCADE_MINIMIZER == 0:
-            # -- Perform gradient descent on -LLH -- #
-
+        if SCALE_FACTOR_MINIMIZER is Minimizer.GRADIENT_DESCENT:
             # See, e.g., https://en.wikipedia.org/wiki/Gradient_descent#Python
 
             #print('Initial scalefactor: ', initial_scalefactor)
@@ -879,7 +897,7 @@
                         break
 
                 else:
-                    step = -gamma * gradient 
+                    step = -gamma * gradient
 
                 scalefactor += step
                 scalefactor = max(scalefactor, 0)
@@ -894,14 +912,11 @@
             #print('arrived at ',scalefactor)
             if iters >= max_iter:
                 print('exceeded gradient descent iteration limit!')
-                print('arrived at ',scalefactor)
+                print('arrived at ', scalefactor)
             #print('\n')
             scalefactor = max(0., min(1000./SCALING_CASCADE_ENERGY, scalefactor))
 
-
-        elif CASCADE_MINIMIZER == 1:
-            # Newton method
-
+        elif SCALE_FACTOR_MINIMIZER is Minimizer.NEWTON:
             scalefactor = initial_scalefactor
             iters = 0 # iteration counter
             epsilon = 1e-2
@@ -911,18 +926,13 @@
                 if step == -1:
                     scalefactor = 0
                     break
-
-                if scalefactor < epsilon:
-                    if step > 0:
-                        break
+                if scalefactor < epsilon and step > 0:
+                    break
                 scalefactor -= step
                 #print(scalefactor)
                 scalefactor = max(scalefactor, 0)
                 iters += 1
-                if (
-                    abs(step) < epsilon
-                    or iters >= max_iter
-                ):
+                if abs(step) < epsilon or iters >= max_iter:
                     break
 
             #print('arrived at ',scalefactor, 'in iters = ', iters)
@@ -932,8 +942,7 @@
             #print('\n')
             scalefactor = max(0., min(1000./SCALING_CASCADE_ENERGY, scalefactor))
 
-        elif CASCADE_MINIMIZER == 2:
-            # do binary search
+        elif SCALE_FACTOR_MINIMIZER is Minimizer.BINARY_SEARCH:
             epsilon = 1e-2
             done = False
             first = 0.
@@ -944,7 +953,7 @@
                 #print('trivial 0')
             if not done:
                 last = 1000./SCALING_CASCADE_ENERGY
-                last_grad =  get_grad_neg_llh_wrt_scalefactor(last)
+                last_grad = get_grad_neg_llh_wrt_scalefactor(last)
                 if last_grad < 0 or abs(last_grad) < epsilon:
                     scalefactor = last
                     done = True
@@ -956,7 +965,7 @@
                     test = (first + last)/2.
                     scalefactor = test
                     test_grad = get_grad_neg_llh_wrt_scalefactor(test)
-                    #print('test :',test)
+                    #print('test :', test)
                     #print('test_grad :',test_grad)
                     if abs(test_grad) < epsilon:
                         break
@@ -966,6 +975,7 @@
                         last = test
             #print('found :',scalefactor)
             #print('\n')
+
         # -- Calculate llh at the optimal `scalefactor` found -- #
 
         # Time- and DOM-independent part of LLH
@@ -982,25 +992,18 @@
         return scalefactor, llh
 
     @numba_jit(**DFLT_NUMBA_JIT_KWARGS)
-    def get_llh(
+    def get_llh_(
         generic_sources,
         pegleg_sources,
         scaling_sources,
         event_hit_info,
         event_dom_info,
-<<<<<<< HEAD
         pegleg_stepsize,
         dom_tables,
         dom_table_norms,
         t_indep_dom_tables,
         t_indep_dom_table_norms,
         tdi_tables,
-=======
-        tables,
-        table_norms,
-        t_indep_tables,
-        t_indep_table_norms,
->>>>>>> 37f6c950
     ):
         """Compute log likelihood for hypothesis sources given an event.
 
@@ -1024,10 +1027,12 @@
         event_dom_info : shape (n_operational_doms,) array of dtype EVT_DOM_INFO_T
         pegleg_stepsize : int > 0
             Number of pegleg sources to add each time around the pegleg loop; ignored if
-            pegleg/scaling procedure is not performed
+            pegleg procedure is not performed (i.e., if there are no `pegleg_sources`)
         dom_tables
+        dom_table_norms
         t_indep_dom_tables
         t_indep_dom_table_norms
+        tdi_tables
 
         Returns
         -------
@@ -1040,51 +1045,29 @@
             Best scale factor for `scaling_sources` at best pegleg hypo
 
         """
-        # TODO: make pegleg_stepsize a kwarg param somehow
-        # Each pegleg iteration, include this many more pegleg sources
-
         num_pegleg_sources = len(pegleg_sources)
-
-
-        #pegleg_stepsize = 1
-
-<<<<<<< HEAD
-        nominal_scaling_t_indep_exp += pexp(
-            sources=scaling_sources,
-            sources_start=0,
-            sources_stop=len(scaling_sources),
-            event_dom_info=event_dom_info,
-            event_hit_info=event_hit_info,
-            hit_exp=nominal_scaling_hit_exp,
-            dom_tables=dom_tables,
-            dom_table_norms=dom_table_norms,
-            t_indep_dom_tables=t_indep_dom_tables,
-            t_indep_dom_table_norms=t_indep_dom_table_norms,
-            tdi_tables=tdi_tables,
-        )
-=======
-        #num_pegleg_sources = len(pegleg_sources)
-        #num_pegleg_llhs = 1 + int(num_pegleg_sources / pegleg_stepsize)
-        num_operational_doms = len(event_dom_info)
+        num_pegleg_steps = 1 + int(num_pegleg_sources / pegleg_stepsize)
+        num_scaling_sources = len(scaling_sources)
         num_hits = len(event_hit_info)
 
-        if len(scaling_sources) > 0:
-            # -- Expectations due to nominal (`scalefactor = 1`) scaling sources -- #
+        if num_scaling_sources > 0:
+            # -- Storage for exp due to nominal (`scalefactor = 1`) scaling sources -- #
             nominal_scaling_t_indep_exp = 0.
             nominal_scaling_hit_exp = np.zeros(shape=num_hits, dtype=np.float64)
-            nominal_scaling_t_indep_exp += pexp_5d(
+
+            nominal_scaling_t_indep_exp += pexp_(
                 sources=scaling_sources,
                 sources_start=0,
-                sources_stop=len(scaling_sources),
+                sources_stop=num_scaling_sources,
                 event_dom_info=event_dom_info,
                 event_hit_info=event_hit_info,
-                tables=tables,
-                table_norms=table_norms,
-                t_indep_tables=t_indep_tables,
-                t_indep_table_norms=t_indep_table_norms,
                 hit_exp=nominal_scaling_hit_exp,
+                dom_tables=dom_tables,
+                dom_table_norms=dom_table_norms,
+                t_indep_dom_tables=t_indep_dom_tables,
+                t_indep_dom_table_norms=t_indep_dom_table_norms,
+                tdi_tables=tdi_tables,
             )
->>>>>>> 37f6c950
 
         # -- Storage for exp due to generic + pegleg (non-scaling) sources -- #
 
@@ -1092,7 +1075,7 @@
         nonscaling_hit_exp = np.zeros(shape=num_hits, dtype=np.float64)
 
         # Expectations for generic-only sources (i.e. pegleg=0 at this point)
-        nonscaling_t_indep_exp += pexp(
+        nonscaling_t_indep_exp += pexp_(
             sources=generic_sources,
             sources_start=0,
             sources_stop=len(generic_sources),
@@ -1106,7 +1089,7 @@
             tdi_tables=tdi_tables,
         )
 
-        if len(scaling_sources) > 0:
+        if num_scaling_sources > 0:
             # Compute initial scalefactor & LLH for generic-only (no pegleg) sources
             scalefactor, llh = get_optimal_scalefactor(
                 event_dom_info=event_dom_info,
@@ -1118,13 +1101,13 @@
                 initial_scalefactor=10.,
             )
         else:
+            scalefactor = 0
             llh = simple_llh(
                 event_dom_info=event_dom_info,
                 event_hit_info=event_hit_info,
                 nonscaling_hit_exp=nonscaling_hit_exp,
                 nonscaling_t_indep_exp=nonscaling_t_indep_exp,
             )
-            scalefactor = 0
 
         if num_pegleg_sources == 0:
             # in this case we're done
@@ -1132,15 +1115,13 @@
 
         # -- Pegleg loop -- #
 
-
-        if PEGLEG_LOOP == 0:
-            # take linear steps
+        if PEGLEG_SPACING is StepSpacing.LINEAR:
             pegleg_steps = np.arange(num_pegleg_sources)
             n_pegleg_steps = len(pegleg_steps)
-
-        else:
-            pass
-            # take log steps
+        elif PEGLEG_SPACING is StepSpacing.LOG:
+            raise NotImplementedError(
+                'Only ``PEGLEG_SPACING = StepSpacing.LINEAR`` is implemented'
+            )
             #logstep = np.log(num_pegleg_sources) / 300
             #x = -1e-8
             #logspace = np.zeros(shape=301, dtype=np.int32)
@@ -1150,6 +1131,10 @@
             #pegleg_steps = np.unique(logspace)
             #assert pegleg_steps[0] == 0
             #n_pegleg_steps = len(pegleg_steps)
+        else:
+            raise ValueError('Unknown `PEGLEG_SPACING` {}'.format(PEGLEG_SPACING))
+
+        # -- Loop initialization -- #
 
         num_llhs = n_pegleg_steps + 1
         llhs = np.full(shape=num_llhs, fill_value=-np.inf, dtype=np.float64)
@@ -1160,21 +1145,19 @@
 
         best_llh = llh
         previous_llh = best_llh - 100
-        best_llh_idx = 0
+        pegleg_max_llh_step = 0
         getting_worse_counter = 0
 
-
-<<<<<<< HEAD
-            # Add to expectations by including another "batch" of pegleg sources
-            nonscaling_t_indep_exp += pexp(
-=======
-        for pegleg_idx in range(1, n_pegleg_steps):
-            # Update pegleg sources with additional segment of sources
-            nonscaling_t_indep_exp += pexp_5d(
->>>>>>> 37f6c950
+        for pegleg_step in range(1, num_pegleg_steps):
+            pegleg_stop_idx = pegleg_step * pegleg_stepsize
+            pegleg_start_idx = pegleg_stop_idx - pegleg_stepsize
+
+            # Add to expectations by including another "batch" or segment of pegleg
+            # sources
+            nonscaling_t_indep_exp += pexp_(
                 sources=pegleg_sources,
-                sources_start=pegleg_steps[pegleg_idx-1],
-                sources_stop=pegleg_steps[pegleg_idx],
+                sources_start=pegleg_steps[pegleg_start_idx],
+                sources_stop=pegleg_steps[pegleg_stop_idx],
                 event_dom_info=event_dom_info,
                 event_hit_info=event_hit_info,
                 hit_exp=nonscaling_hit_exp,
@@ -1185,7 +1168,7 @@
                 tdi_tables=tdi_tables,
             )
 
-            if len(scaling_sources) > 0:
+            if num_scaling_sources > 0:
                 # Find optimal scalefactor at this pegleg step
                 scalefactor, llh = get_optimal_scalefactor(
                     event_dom_info=event_dom_info,
@@ -1197,65 +1180,68 @@
                     initial_scalefactor=scalefactor,
                 )
             else:
+                scalefactor = 0
                 llh = simple_llh(
                     event_dom_info=event_dom_info,
                     event_hit_info=event_hit_info,
                     nonscaling_hit_exp=nonscaling_hit_exp,
                     nonscaling_t_indep_exp=nonscaling_t_indep_exp,
                 )
-                scalefactor = 0
 
             # Store this pegleg step's llh and best scalefactor
-            llhs[pegleg_idx] = llh
-            scalefactors[pegleg_idx] = scalefactor
-
+            llhs[pegleg_step] = llh
+            scalefactors[pegleg_step] = scalefactor
 
             if llh > best_llh:
                 best_llh = llh
-                best_llh_idx = pegleg_idx
+                pegleg_max_llh_step = pegleg_step
                 getting_worse_counter = 0
-
             elif llh < previous_llh:
                 getting_worse_counter += 1
-
             else:
                 getting_worse_counter -= 1
-
             previous_llh = llh
 
             # break condition
-            #if getting_worse_counter > 10:
-            if getting_worse_counter > 100:
+            if getting_worse_counter > 100: # 10?
                 #for idx in range(pegleg_idx+1,n_pegleg_steps):
                 #    # fill up with bad llhs. just to make sure they're not used
                 #    llhs[idx] = best_llh - 100
                 #print('break at step ',pegleg_idx)
                 break
 
-        if PEGLEG_LOOP == 0:
-
-            # find the best pegleg idx:
-            # try averagong....not sure if good idea
-            best_llh = np.max(llhs)
+        if PEGLEG_LLH_CHOICE is LLHChoice.MAX:
+            return (
+                llhs[pegleg_max_llh_step],
+                pegleg_steps[pegleg_max_llh_step],
+                scalefactors[pegleg_max_llh_step],
+            )
+
+        elif PEGLEG_LLH_CHOICE is LLHChoice.MEAN:
+            # not sure if good idea...
+            best_llh = llhs[pegleg_max_llh_step]
             final_llh = 0.
             final_idx = 0.
             final_scalefactor = 0.
             counter = 0.
-            for pegleg_idx in range(len(llhs)):
-                if llhs[pegleg_idx] > best_llh - 0.1:
+            for pegleg_idx in range(num_llhs):
+                if llhs[pegleg_idx] > best_llh - PEGLEG_BEST_LLH_THRESHOLD:
                     counter += 1.
                     final_llh += llhs[pegleg_idx]
                     final_idx += pegleg_idx
                     final_scalefactor += scalefactors[pegleg_idx]
 
-            return final_llh/counter, final_idx/counter, final_scalefactor/counter 
-
-
+            return final_llh/counter, final_idx/counter, final_scalefactor/counter
+
+        elif PEGLEG_LLH_CHOICE is LLHChoice.MEDIAN:
+            raise NotImplementedError(
+                '``PEGLEG_LLH_CHOICE == LLHChoice.MEDIAN`` not implemented.'
+            )
             # find the best pegleg idx:
             #best_llh = np.max(llhs)
             #n_good_indices = np.sum(llhs > best_llh - 0.1)
             #median_good_idx = max(1,np.int(n_good_indices/2))
-            
+
             # search for that median pegleg index
             #counter = 0
             #for best_idx in range(n_pegleg_steps):
@@ -1263,7 +1249,7 @@
             #        counter +=1
             #    if counter == median_good_idx:
             #        break
-            
+
             #good_indices = np.argwhere(llhs > best_llh - 0.1)
             #best_idx = np.median(good_indices)
 
@@ -1272,9 +1258,11 @@
             #print(pegleg_steps[:10])
 
         else:
-            return llhs[best_llh_idx], pegleg_steps[best_llh_idx], scalefactors[best_llh_idx]
-
-    def pexp_(
+            raise ValueError('Unknown `PEGLEG_LLH_CHOICE` {}'.format(PEGLEG_LLH_CHOICE))
+
+    # -- Define pexp and get_llh closures, baking-in the tables -- #
+
+    def pexp(
         sources,
         sources_start,
         sources_stop,
@@ -1282,7 +1270,7 @@
         event_hit_info,
         hit_exp,
     ):
-        return pexp(
+        return pexp_(
             sources=sources,
             sources_start=sources_start,
             sources_stop=sources_stop,
@@ -1296,7 +1284,7 @@
             tdi_tables=tdi_tables,
         )
 
-    def get_llh_(
+    def get_llh(
         generic_sources,
         pegleg_sources,
         scaling_sources,
@@ -1304,7 +1292,42 @@
         event_dom_info,
         pegleg_stepsize,
     ):
-        return get_llh(
+        """Compute log likelihood for hypothesis sources given an event.
+
+        Parameters
+        ----------
+        generic_sources : shape (n_generic_sources,) array of dtype SRC_T
+            If NOT using the pegleg/scaling procedure, all light sources are placed in
+            this array; when using the pegleg/scaling procedure, `generic_sources` will
+            be empty (i.e., `n_generic_sources = 0`)
+        pegleg_sources : shape (n_pegleg_sources,) array of dtype SRC_T
+            If using the pegleg/scaling procedure, the likelihood is maximized by
+            including more and more of these sources (in the order given); if not using
+            the pegleg/scaling procedures, `pegleg_sources` will be an empty array
+            (i.e., `n_pegleg_sources = 0`)
+        scaling_sources : shape (n_scaling_sources,) array of dtype SRC_T
+            If using the pegleg/scaling procedure, the likelihood is maximized by
+            scaling the luminosity of these sources; if not using the pegleg/scaling
+            procedure, `scaling_sources` will be an empty array (i.e.,
+            `n_scaling_sources = 0`)
+        event_hit_info : shape (n_hits,) array of dtype EVT_HIT_INFO_T
+        event_dom_info : shape (n_operational_doms,) array of dtype EVT_DOM_INFO_T
+        pegleg_stepsize : int > 0
+            Number of pegleg sources to add each time around the pegleg loop; ignored if
+            pegleg procedure is not performed (i.e., if there are no `pegleg_sources`)
+
+        Returns
+        -------
+        llh : float
+            Log-likelihood value at best pegleg hypo
+        pegleg_stop_idx : int
+            Stop index for `pegleg_sources` to obtain optimal LLH .. ::
+                pegleg_sources[:pegleg_stop_idx]
+        scalefactor : float
+            Best scale factor for `scaling_sources` at best pegleg hypo
+
+        """
+        return get_llh_(
             generic_sources=generic_sources,
             pegleg_sources=pegleg_sources,
             scaling_sources=scaling_sources,
@@ -1317,6 +1340,6 @@
             t_indep_dom_table_norms=t_indep_dom_table_norms,
             tdi_tables=tdi_tables,
         )
-    get_llh_.__doc__ = get_llh.__doc__
-
-    return pexp_, get_llh_, meta+    get_llh.__doc__ = get_llh_.__doc__
+
+    return pexp, get_llh, meta